--- conflicted
+++ resolved
@@ -23,18 +23,13 @@
 import math
 import random
 import warnings
-from typing import Dict, List, Optional, Sequence, Text, Union
+from typing import Dict, List, Optional, Sequence, Text, Tuple, Union
 
 import matplotlib.pyplot as plt
 import numpy as np
-<<<<<<< HEAD
-from pyannote.core import Annotation, Segment, SlidingWindow, SlidingWindowFeature
-from torchmetrics import AUROC
-=======
 import torch
 from pyannote.core import Annotation, Segment, SlidingWindow, SlidingWindowFeature
 from torchmetrics import AUROC, Metric
->>>>>>> 01904eb4
 from typing_extensions import Literal
 
 from pyannote.audio.core.io import Audio, AudioFile
@@ -212,12 +207,8 @@
         chunk: Segment,
         duration: float = None,
         stage: Literal["train", "val"] = "train",
-<<<<<<< HEAD
         use_annotations: bool = True,
-    ) -> Tuple[np.ndarray, np.ndarray, List[Text]]:
-=======
     ) -> dict:
->>>>>>> 01904eb4
         """Extract audio chunk and corresponding frame-wise labels
 
         Parameters
