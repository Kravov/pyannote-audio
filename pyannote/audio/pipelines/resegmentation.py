# MIT License
#
# Copyright (c) 2018-2021 CNRS
#
# Permission is hereby granted, free of charge, to any person obtaining a copy
# of this software and associated documentation files (the "Software"), to deal
# in the Software without restriction, including without limitation the rights
# to use, copy, modify, merge, publish, distribute, sublicense, and/or sell
# copies of the Software, and to permit persons to whom the Software is
# furnished to do so, subject to the following conditions:
#
# The above copyright notice and this permission notice shall be included in all
# copies or substantial portions of the Software.
#
# THE SOFTWARE IS PROVIDED "AS IS", WITHOUT WARRANTY OF ANY KIND, EXPRESS OR
# IMPLIED, INCLUDING BUT NOT LIMITED TO THE WARRANTIES OF MERCHANTABILITY,
# FITNESS FOR A PARTICULAR PURPOSE AND NONINFRINGEMENT. IN NO EVENT SHALL THE
# AUTHORS OR COPYRIGHT HOLDERS BE LIABLE FOR ANY CLAIM, DAMAGES OR OTHER
# LIABILITY, WHETHER IN AN ACTION OF CONTRACT, TORT OR OTHERWISE, ARISING FROM,
# OUT OF OR IN CONNECTION WITH THE SOFTWARE OR THE USE OR OTHER DEALINGS IN THE
# SOFTWARE.

"""Resegmentation pipeline"""

from typing import Text

import numpy as np

from pyannote.audio import Inference
from pyannote.audio.core.io import AudioFile
from pyannote.audio.core.pipeline import Pipeline
from pyannote.audio.pipelines.utils import PipelineModel, get_devices, get_model
from pyannote.audio.utils.activations import warmup_activations
from pyannote.audio.utils.permutation import permutate
from pyannote.audio.utils.signal import Binarize
from pyannote.core import Annotation, SlidingWindow, SlidingWindowFeature
from pyannote.metrics.diarization import GreedyDiarizationErrorRate
from pyannote.pipeline.parameter import Uniform


class Resegmentation(Pipeline):
    """Resegmentation pipeline

    This pipeline relies on a pretrained segmentation model to improve an existing diarization
    hypothesis. Resegmentation is done locally by sliding the segmentation model over the whole
    file. For each position of the sliding window, we find the optimal mapping between the input
    diarization and the output of the segmentation model and permutate the latter accordingly.
    Permutated local segmentations scores are then aggregated over time and postprocessed using
    hysteresis thresholding.

    Parameters
    ----------
    segmentation : Model, str, or dict, optional
        Pretrained segmentation model. Defaults to "pyannote/segmentation".
        See pyannote.audio.pipelines.utils.get_model for supported format.
    diarization : str, optional
        File key to use as input diarization. Defaults to "diarization".
    inference_kwargs : dict, optional
        Keywords arguments passed to Inference.


    Hyper-parameters
    ----------------
    onset, offset : float
        Onset/offset detection thresholds
    min_duration_on : float
        Remove speaker turn shorter than that many seconds.
    min_duration_off : float
        Fill same-speaker gaps shorter than that many seconds.
    warmup_ratio : float
        Warm-up ratio
    """

    def __init__(
        self,
        segmentation: PipelineModel = "pyannote/segmentation",
        diarization: Text = "diarization",
        **inference_kwargs,
    ):

        super().__init__()

        self.segmentation = segmentation
        self.diarization = diarization

        # load model and send it to GPU (when available and not already on GPU)
        model = get_model(segmentation)
        if model.device.type == "cpu":
            (segmentation_device,) = get_devices(needs=1)
            model.to(segmentation_device)

        self.audio_ = model.audio

        # number of speakers in output of segmentation model
        self.num_frames_in_chunk_, self.seg_num_speakers_ = model.introspection(
            round(model.specifications.duration * model.hparams.sample_rate)
        )

        # prepare segmentation model for inference
        inference_kwargs["window"] = "sliding"
        inference_kwargs["skip_aggregation"] = True
        self.segmentation_inference_ = Inference(model, **inference_kwargs)

        # hyper-parameters used for hysteresis thresholding
        self.onset = Uniform(0.0, 1.0)
        self.offset = Uniform(0.0, 1.0)

        # hyper-parameters used for post-processing i.e. removing short speech turns
        # or filling short gaps between speech turns of one speaker
        self.min_duration_on = Uniform(0.0, 1.0)
        self.min_duration_off = Uniform(0.0, 1.0)

        self.warmup_ratio = Uniform(0.0, 0.4)

    def initialize(self):
        """Initialize pipeline with current set of parameters"""

        self._binarize = Binarize(
            onset=self.onset,
            offset=self.offset,
            min_duration_on=self.min_duration_on,
            min_duration_off=self.min_duration_off,
        )

    def apply(self, file: AudioFile) -> Annotation:
        """Apply speaker diarization

        Parameters
        ----------
        file : AudioFile
            Processed file.

        Returns
        -------
        diarization : Annotation
            Speaker diarization
        """

        frames: SlidingWindow = self.segmentation_inference_.model.introspection.frames

        raw_activations: SlidingWindowFeature = self.segmentation_inference_(file)
        duration = raw_activations.sliding_window.duration

        warm_activations = warmup_activations(
            raw_activations, warm_up=self.warmup_ratio * duration
        )
        warm_chunks = warm_activations.sliding_window
        num_chunks, num_frames_per_chunk, _ = warm_activations.data.shape

        # number of frames in the whole file
<<<<<<< HEAD
        num_frames_in_file = frames.samples(
            self.audio_.get_duration(file), mode="center"
=======
        num_frames_in_file = self.seg_frames_.closest_frame(
            segmentations.sliding_window[len(segmentations) - 1].end
>>>>>>> 20213e71
        )

        # turn input diarization into binary (0 or 1) activations
        labels = file[self.diarization].labels()
        num_clusters = len(labels)
        y_original = np.zeros(
            (num_frames_in_file, len(labels)), dtype=raw_activations.data.dtype
        )
        for k, label in enumerate(labels):
            segments = file[self.diarization].label_timeline(label)
            for start, stop in frames.crop(segments, mode="center", return_ranges=True):
                y_original[start:stop, k] += 1
        y_original = np.minimum(y_original, 1, out=y_original)
        diarization = SlidingWindowFeature(y_original, frames)
        file["@resegmentation/diarization"] = diarization

        # FIXME: deal with this +100 hack
        aggregated = np.zeros((num_frames_in_file + 100, num_clusters))
        overlapped = np.zeros((num_frames_in_file + 100, num_clusters))

        for c, (chunk, segmentation) in enumerate(raw_activations):

            # only consider active speakers in `segmentation`
            active_in_segmentation = np.max(segmentation, axis=0) > self.onset
            if np.sum(active_in_segmentation) == 0:
                continue
            segmentation = segmentation[:, active_in_segmentation]

            local_diarization = diarization.crop(chunk)[
                np.newaxis, : self.num_frames_in_chunk_
            ]
            _, (permutation,) = permutate(local_diarization, segmentation)

            # TODO: only consider active speakers in `diarization`.
            # if the number of active speakers in `diarization` is smaller
            # than the number of active speakers in `segmentation`, use
            # speaker embedding to assign others.

            if c == 0:
                data = warm_activations.leftmost["data"]
                start_frame, end_frame = 0, len(data)
            elif c + 1 == num_chunks:
                data = warm_activations.rightmost["data"]
                start_frame = frames.closest_frame(warm_activations.rightmost["start"])
                end_frame = start_frame + len(data)
            else:
                data = warm_activations[c]
                start_frame = frames.closest_frame(warm_chunks[c].start)
                end_frame = start_frame + num_frames_per_chunk

            data = data[:, active_in_segmentation]
            for i, j in enumerate(permutation):
                if j is None:
                    continue
                aggregated[start_frame:end_frame, i] += data[:, j]
            overlapped[start_frame:end_frame] += 1.0

        speaker_activations = SlidingWindowFeature(
<<<<<<< HEAD
            aggregated / overlapped, frames, labels=labels
=======
            aggregated / np.maximum(overlapped, 1e-12), self.seg_frames_, labels=labels
>>>>>>> 20213e71
        )

        file["@resegmentation/activations"] = speaker_activations

        diarization = self._binarize(speaker_activations)
        diarization.uri = file["uri"]
        return diarization

    def get_metric(self) -> GreedyDiarizationErrorRate:
        return GreedyDiarizationErrorRate(collar=0.0, skip_overlap=False)<|MERGE_RESOLUTION|>--- conflicted
+++ resolved
@@ -148,13 +148,8 @@
         num_chunks, num_frames_per_chunk, _ = warm_activations.data.shape
 
         # number of frames in the whole file
-<<<<<<< HEAD
-        num_frames_in_file = frames.samples(
-            self.audio_.get_duration(file), mode="center"
-=======
         num_frames_in_file = self.seg_frames_.closest_frame(
             segmentations.sliding_window[len(segmentations) - 1].end
->>>>>>> 20213e71
         )
 
         # turn input diarization into binary (0 or 1) activations
@@ -213,11 +208,7 @@
             overlapped[start_frame:end_frame] += 1.0
 
         speaker_activations = SlidingWindowFeature(
-<<<<<<< HEAD
-            aggregated / overlapped, frames, labels=labels
-=======
             aggregated / np.maximum(overlapped, 1e-12), self.seg_frames_, labels=labels
->>>>>>> 20213e71
         )
 
         file["@resegmentation/activations"] = speaker_activations
